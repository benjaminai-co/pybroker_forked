--- conflicted
+++ resolved
@@ -65,19 +65,6 @@
     Trade as Trade,
 )
 from pybroker.scope import (
-<<<<<<< HEAD
-    disable_logging,
-    enable_logging,
-    disable_progress_bar,
-    enable_progress_bar,
-    param,
-    register_columns,
-    unregister_columns,
-)
-from pybroker.slippage import RandomSlippageModel, VolatilityVolumeSlippageModel
-from pybroker.strategy import Strategy, TestResult
-from pybroker.vect import cross, highv, lowv, returnv, sumv
-=======
     disable_logging as disable_logging,
     enable_logging as enable_logging,
     disable_progress_bar as disable_progress_bar,
@@ -86,7 +73,7 @@
     register_columns as register_columns,
     unregister_columns as unregister_columns,
 )
-from pybroker.slippage import RandomSlippageModel as RandomSlippageModel
+from pybroker.slippage import RandomSlippageModel as RandomSlippageModel, VolatilityVolumeSlippageModel as VolatilityVolumeSlippageModel
 from pybroker.strategy import Strategy as Strategy, TestResult as TestResult
 from pybroker.vect import (
     cross as cross,
@@ -95,7 +82,6 @@
     returnv as returnv,
     sumv as sumv,
 )
->>>>>>> 20164a4d
 
 # Temporary fix for regression in Numba 0.57.0
 # https://github.com/numba/numba/issues/8940
