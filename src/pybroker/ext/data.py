--- conflicted
+++ resolved
@@ -90,9 +90,6 @@
                 DataCol.VOLUME.value,
             ]
         ]
-<<<<<<< HEAD
-        return result
-=======
         return result
 
 
@@ -170,5 +167,4 @@
                 DataCol.VOLUME.value,
             ]
         ]
-        return df
->>>>>>> 169ed684
+        return df